--- conflicted
+++ resolved
@@ -14,41 +14,41 @@
 RUN apt-get update \
   && apt-get upgrade -y \
   && apt-get install -y --no-install-recommends \
-    build-essential \
-    dirmngr \
-    git \
-    bzr \
-    mercurial \
-    gnupg2 \
-    ca-certificates \
-    curl \
-    file \
-    zlib1g-dev \
-    liblzma-dev \
-    tzdata \
-    zip \
-    unzip \
-    locales \
-    openssh-client \
-    software-properties-common \
-    make \
-    libpq-dev \
-    libssl-dev \
-    libbz2-dev \
-    libffi-dev \
-    libreadline-dev \
-    libsqlite3-dev \
-    libcurl4-openssl-dev \
-    llvm \
-    libncurses5-dev \
-    libncursesw5-dev \
-    libmysqlclient-dev \
-    xz-utils \
-    tk-dev \
-    libxml2-dev \
-    libxmlsec1-dev \
-    libgeos-dev \
-    python3-enchant \
+  build-essential \
+  dirmngr \
+  git \
+  bzr \
+  mercurial \
+  gnupg2 \
+  ca-certificates \
+  curl \
+  file \
+  zlib1g-dev \
+  liblzma-dev \
+  tzdata \
+  zip \
+  unzip \
+  locales \
+  openssh-client \
+  software-properties-common \
+  make \
+  libpq-dev \
+  libssl-dev \
+  libbz2-dev \
+  libffi-dev \
+  libreadline-dev \
+  libsqlite3-dev \
+  libcurl4-openssl-dev \
+  llvm \
+  libncurses5-dev \
+  libncursesw5-dev \
+  libmysqlclient-dev \
+  xz-utils \
+  tk-dev \
+  libxml2-dev \
+  libxmlsec1-dev \
+  libgeos-dev \
+  python3-enchant \
   && locale-gen en_US.UTF-8 \
   && rm -rf /var/lib/apt/lists/*
 
@@ -56,7 +56,7 @@
 ARG USER_GID=$USER_UID
 
 RUN if ! getent group "$USER_GID"; then groupadd --gid "$USER_GID" dependabot ; \
-     else GROUP_NAME=$(getent group $USER_GID | awk -F':' '{print $1}'); groupmod -n dependabot "$GROUP_NAME" ; fi \
+  else GROUP_NAME=$(getent group $USER_GID | awk -F':' '{print $1}'); groupmod -n dependabot "$GROUP_NAME" ; fi \
   && useradd --uid "${USER_UID}" --gid "${USER_GID}" -m dependabot \
   && mkdir -p /opt && chown dependabot:dependabot /opt
 
@@ -69,7 +69,7 @@
 ENV DEBIAN_DISABLE_RUBYGEMS_INTEGRATION=true
 # Allow gem installs as the dependabot user
 ENV BUNDLE_PATH=".bundle" \
-    BUNDLE_BIN=".bundle/bin"
+  BUNDLE_BIN=".bundle/bin"
 ENV PATH="$BUNDLE_BIN:$PATH:$BUNDLE_PATH/bin"
 RUN apt-add-repository ppa:brightbox/ruby-ng \
   && apt-get update \
@@ -124,32 +124,32 @@
 RUN add-apt-repository ppa:ondrej/php \
   && apt-get update \
   && apt-get install -y --no-install-recommends \
-    php7.4 \
-    php7.4-apcu \
-    php7.4-bcmath \
-    php7.4-cli \
-    php7.4-common \
-    php7.4-curl \
-    php7.4-gd \
-    php7.4-geoip \
-    php7.4-gettext \
-    php7.4-gmp \
-    php7.4-imagick \
-    php7.4-imap \
-    php7.4-intl \
-    php7.4-json \
-    php7.4-ldap \
-    php7.4-mbstring \
-    php7.4-memcached \
-    php7.4-mongodb \
-    php7.4-mysql \
-    php7.4-redis \
-    php7.4-soap \
-    php7.4-sqlite3 \
-    php7.4-tidy \
-    php7.4-xml \
-    php7.4-zip \
-    php7.4-zmq \
+  php7.4 \
+  php7.4-apcu \
+  php7.4-bcmath \
+  php7.4-cli \
+  php7.4-common \
+  php7.4-curl \
+  php7.4-gd \
+  php7.4-geoip \
+  php7.4-gettext \
+  php7.4-gmp \
+  php7.4-imagick \
+  php7.4-imap \
+  php7.4-intl \
+  php7.4-json \
+  php7.4-ldap \
+  php7.4-mbstring \
+  php7.4-memcached \
+  php7.4-mongodb \
+  php7.4-mysql \
+  php7.4-redis \
+  php7.4-soap \
+  php7.4-sqlite3 \
+  php7.4-tidy \
+  php7.4-xml \
+  php7.4-zip \
+  php7.4-zmq \
   && rm -rf /var/lib/apt/lists/*
 USER dependabot
 # Perform a fake `composer update` to warm ~/dependabot/.cache/composer/repo
@@ -223,7 +223,6 @@
   && terraform -help \
   && rm -rf /var/lib/apt/lists/*
 
-<<<<<<< HEAD
 
 ### DART
 
@@ -259,8 +258,6 @@
 
 USER root
 
-=======
->>>>>>> 02a2f168
 COPY --chown=dependabot:dependabot LICENSE /home/dependabot
 COPY --chown=dependabot:dependabot composer/helpers /opt/composer/helpers
 COPY --chown=dependabot:dependabot bundler/helpers /opt/bundler/helpers
