# typed: false
# frozen_string_literal: true

require "spec_helper"
require "dependabot/hex/requirement"
require "dependabot/hex/version"

RSpec.describe Dependabot::Hex::Requirement do
  subject(:requirement) { described_class.new(requirement_string) }

  let(:requirement_string) { ">=1.0.0" }

  describe ".new" do
    subject { described_class.new(requirement_string) }

    context "with a comma-separated string" do
      let(:requirement_string) { "~> 4.2.5, >= 4.2.5.1" }

      it { is_expected.to eq(described_class.new("~> 4.2.5", ">= 4.2.5.1")) }
    end

    context "with an == specifier" do
      let(:requirement_string) { "== 1.0.0" }

      it { is_expected.to be_satisfied_by(Gem::Version.new("1.0.0")) }
      it { is_expected.to_not be_satisfied_by(Gem::Version.new("1.0.1")) }
    end
  end

  describe "#satisfied_by?" do
    subject { requirement.satisfied_by?(version) }

    context "with a Gem::Version" do
      context "when dealing with the current version" do
        let(:version) { Gem::Version.new("1.0.0") }

        it { is_expected.to eq(true) }

        context "when the requirement includes a local version" do
          let(:requirement_string) { ">=1.0.0+gc.1" }

          it { is_expected.to eq(false) }
        end
      end

      context "when dealing with an out-of-range version" do
        let(:version) { Gem::Version.new("0.9.0") }

        it { is_expected.to eq(false) }
      end
    end

    context "with a Hex::Version" do
      let(:version) { Dependabot::Hex::Version.new(version_string) }

      context "when dealing with the current version" do
        let(:version_string) { "1.0.0" }

        it { is_expected.to eq(true) }

<<<<<<< HEAD
        context "when that includes a local version" do
=======
        context "when it includes a local version" do
>>>>>>> 4360c40f
          let(:version_string) { "1.0.0+gc.1" }

          it { is_expected.to eq(true) }
        end

        context "when the requirement includes a local version" do
          let(:requirement_string) { ">=1.0.0+gc.1" }

          it { is_expected.to eq(false) }

<<<<<<< HEAD
          context "when that is satisfied by the version" do
=======
          context "when it is satisfied by the version" do
>>>>>>> 4360c40f
            let(:version_string) { "1.0.0+gc.2" }

            it { is_expected.to eq(true) }
          end
        end
      end

      context "when dealing with an out-of-range version" do
        let(:version_string) { "0.9.0" }

        it { is_expected.to eq(false) }
      end
    end
  end
end<|MERGE_RESOLUTION|>--- conflicted
+++ resolved
@@ -58,11 +58,7 @@
 
         it { is_expected.to eq(true) }
 
-<<<<<<< HEAD
-        context "when that includes a local version" do
-=======
         context "when it includes a local version" do
->>>>>>> 4360c40f
           let(:version_string) { "1.0.0+gc.1" }
 
           it { is_expected.to eq(true) }
@@ -73,11 +69,7 @@
 
           it { is_expected.to eq(false) }
 
-<<<<<<< HEAD
-          context "when that is satisfied by the version" do
-=======
           context "when it is satisfied by the version" do
->>>>>>> 4360c40f
             let(:version_string) { "1.0.0+gc.2" }
 
             it { is_expected.to eq(true) }
